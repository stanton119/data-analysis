--- conflicted
+++ resolved
@@ -276,7 +276,6 @@
   * Results suggest semi personalised approach is superior to all other approaches tried.
   * The results are generally quite poor, so maybe some doubt on the setup.
 
-<<<<<<< HEAD
 ### Matryoshka Representation Learning [2022]
 https://arxiv.org/pdf/2205.13147
 Read 2025/02
@@ -287,7 +286,7 @@
   * When training adds a loss on the embedding matrices.
   * Enforces a subset has a similar cosine similarity to the full embedding table.
   * Repeats at different subsets to ensure different embedding sizes are available after training.
-=======
+
 ### Chronos: Learning the Language of Time Series
 https://arxiv.org/pdf/2403.07815
 Read 2025/03
@@ -295,5 +294,4 @@
   * Converts continuous time series to discrete tokens so that they can be used in a standard LLM.
   * Time series are scaled and then quantised to give tokens.
   * A standardised LLM architecture is then trained on these token sequences.
-  * Provides zero-shot performance is inline or better than models trained on those sequences.
->>>>>>> cefed396
+  * Provides zero-shot performance is inline or better than models trained on those sequences.